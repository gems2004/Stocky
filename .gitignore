--- conflicted
+++ resolved
@@ -1,6 +1,3 @@
 QWEN.md
-<<<<<<< HEAD
-.qwen
-=======
 **/.obsidian/
->>>>>>> 29e97698
+.qwen